#!/bin/bash
#
# Copyright 2017 Intel Corporation
#
# Licensed under the Apache License, Version 2.0 (the "License");
# you may not use this file except in compliance with the License.
# You may obtain a copy of the License at
#
#     http://www.apache.org/licenses/LICENSE-2.0
#
# Unless required by applicable law or agreed to in writing, software
# distributed under the License is distributed on an "AS IS" BASIS,
# WITHOUT WARRANTIES OR CONDITIONS OF ANY KIND, either express or implied.
# See the License for the specific language governing permissions and
# limitations under the License.
# ------------------------------------------------------------------------------

# MODULE_LIST determines the order in which modules are run.
# Quicker tests should run before slower ones.
MODULE_LIST="
    signing
    cli
    rest_api
    poet
    settings
    identity
    block_info
    validator
    go_sdk
    java_sdk
    javascript_sdk
    python_sdk
    rust_sdk
    seth
    integration
"

usage() {
    echo "Usage:"
    echo "  $0 [-m Module] [-x Module] [-i Module]"
    echo "  (-m, -x and -i can be passed multiple times)"
    echo ""
    echo "Options:"
    echo "  -h          print usage and exit"
    echo "  -m Module   only run tests of specified module"
    echo "  -x Module   exclude the tests of specified module"
    echo "  -i Module   include the tests of specified module"
    echo ""
    echo "Current modules: $MODULE_LIST"
}

# Exit on non-zero exit code from subcommand
set -e
# Set sawtooth-core project directory relative to this file
PROJECT_DIR=$(cd $(dirname $(dirname $0)) && pwd)

# Make sawtooth scripts accessible
PATH=$PROJECT_DIR/bin:$PATH

if [ ! -d "$PROJECT_DIR/coverage" ]; then
  mkdir $PROJECT_DIR/coverage
fi

# Default args
MODULES=""
EXCLUDE=""
INCLUDE=""

while getopts i:x:m:h opt
do
    case $opt in
        h)
            usage
            exit 0
            ;;
        m)
            MODULES="$MODULES $OPTARG"
            ;;
        x)
            EXCLUDE="$EXCLUDE $OPTARG"
            ;;
        i)
            INCLUDE="$INCLUDE $OPTARG"
            ;;

        \?)
            echo "Invalid option: -$OPTARG" >&2
            exit 2
            ;;
    esac
done

# If no '-m' flags are passed, run these modules
if [[ $MODULES = "" ]]
then
    MODULES=$MODULE_LIST
fi

MODULES="$INCLUDE $MODULES"

main() {

# Start in project directory
    cd $PROJECT_DIR

    for module in $MODULES
    do

# Check if we are skipping this module
        skip=0
        for exclude in $EXCLUDE
        do
            if [[ $module == $exclude ]]
            then
                skip=1
                break
            fi
        done

        if [[ $skip == 1 ]]
        then
            echo "[---Skipping $module tests---]"
        else
            echo "[---Running $module tests---]"
            case $module in
                signing)
                    test_signing
                    ;;
                cli)
                    test_cli
                    ;;
                rest_api)
                    test_rest_api
                    ;;
                poet)
                    test_poet_cli
                    test_poet_common
                    test_poet_core
                    test_poet_simulator
                    test_poet_families
                    test_ias
                    ;;
                poet_cli)
                    test_poet_cli
                    ;;
                poet_common)
                    test_poet_common
                    ;;
                poet_core)
                    test_poet_core
                    ;;
                poet_simulator)
                    test_poet_simulator
                    ;;
                poet_families)
                    test_poet_families
                    ;;
                ias)
                    test_ias
                    ;;
                settings)
                    test_settings
                    ;;
                identity)
                    test_identity
                    ;;
                block_info)
                    test_block_info
                    ;;
                supplychain)
                    test_supplychain
                    ;;
                validator)
                    test_validator
                    ;;
                go_sdk)
                    test_go_sdk
                    ;;
                java_sdk)
                    test_java_sdk
                    ;;
                javascript_sdk)
                    test_javascript_sdk
                    ;;
                python_sdk)
                    test_python_sdk
                    ;;
                rust_sdk)
                    test_rust_sdk
                    ;;
                integration)
                    test_integration
                    ;;
                deployment)
                    test_deployment
                    ;;
                seth)
                    test_seth
                    ;;
                *)
                    echo "Module '$module' not found."
                    ;;
            esac
        fi
    done
}

test_signing() {
    run_docker_test ./signing/tests/unit_signing.yaml
    copy_coverage .coverage.signing
}

test_cli() {
    run_docker_test ./cli/tests/unit_cli.yaml
    copy_coverage .coverage.cli
}

test_rest_api() {
    run_docker_test ./rest_api/tests/unit_rest_api.yaml
    copy_coverage .coverage.rest_api
}

test_poet_cli() {
    run_docker_test ./consensus/poet/cli/tests/unit_poet_cli.yaml
    copy_coverage .coverage.poet_cli
}

test_poet_common() {
    run_docker_test ./consensus/poet/common/tests/unit_poet_common.yaml
    copy_coverage .coverage.poet_common
}

test_poet_core() {
    run_docker_test ./consensus/poet/core/tests/unit_poet_core.yaml
    copy_coverage .coverage.poet_core
}

test_poet_simulator() {
    run_docker_test ./consensus/poet/simulator/tests/unit_poet_simulator.yaml
    copy_coverage .coverage.poet_simulator
}

test_poet_families() {
    run_docker_test ./consensus/poet/families/tests/test_tp_validator_registry.yaml
    copy_coverage .coverage.poet_families
}

test_ias() {
    run_docker_test ./utility/ias_client/tests/unit_ias_client.yaml
    copy_coverage .coverage.ias
}

test_settings() {
    run_docker_test ./families/settings/tests/test_tp_settings.yaml
    copy_coverage .coverage.config
    run_docker_test test_config_smoke
    copy_coverage .coverage.test_config_smoke
}

test_identity() {
  run_docker_test ./families/identity/tests/test_tp_identity.yaml
  copy_coverage .coverage.identity
}

test_block_info() {
  run_docker_test ./families/block_info/tests/test_tp_block_info.yaml
  copy_coverage .coverage.block_info
}

test_supplychain() {
    run_docker_test ./families/supplychain/python/tests/unit_supplychain_python.yaml
    copy_coverage .coverage.config
    run_docker_test ./families/supplychain/python/tests/test_tp_supplychain_python.yaml
    copy_coverage .coverage.config
    run_docker_test ./families/supplychain/python/tests/int_supplychain_python.yaml
    copy_coverage .coverage.config
}

test_validator() {
    run_docker_test ./validator/tests/unit_validator.yaml
    copy_coverage .coverage.validator
    run_docker_test test_shutdown_smoke.yaml
    copy_coverage .coverage.test_shutdown_smoke
    run_docker_test test_events_and_receipts
}

test_go_sdk() {
    run_docker_test ./sdk/go/tests/unit_go_client.yaml
    run_docker_test ./sdk/examples/intkey_python/tests/test_tp_intkey_go.yaml
    run_docker_test ./sdk/examples/xo_python/tests/test_tp_xo_go.yaml
    copy_coverage .coverage.go_sdk
    run_docker_test test_xo_smoke_go
    copy_coverage .coverage.test_xo_smoke_go
    run_docker_test test_intkey_smoke_go
    copy_coverage .coverage.test_intkey_smoke_go
}

test_java_sdk() {
    run_docker_test ./sdk/examples/intkey_python/tests/test_tp_intkey_java.yaml
    copy_coverage .coverage.java_sdk
    run_docker_test test_intkey_smoke_java
    copy_coverage .coverage.test_intkey_smoke_java
    run_docker_test ./sdk/examples/xo_python/tests/test_tp_xo_java.yaml
    copy_coverage .coverage.test_tp_xo_java
    run_docker_test test_xo_smoke_java
    copy_coverage .coverage.test_xo_java_smoke
}

test_javascript_sdk() {
    run_docker_test ./sdk/examples/intkey_python/tests/test_tp_intkey_javascript.yaml
    copy_coverage .coverage.test_tp_intkey_javascript
    run_docker_test test_intkey_smoke_javascript
    copy_coverage .coverage.test_intkey_smoke_javascript
    run_docker_test ./sdk/examples/xo_python/tests/test_tp_xo_javascript.yaml
    copy_coverage .coverage.test_tp_xo_javascript
    run_docker_test test_xo_smoke_javascript
    copy_coverage .coverage.test_xo_smoke_javascript
}

test_python_sdk() {
    run_docker_test ./sdk/python/tests/unit_python_sdk.yaml
    copy_coverage .coverage.test_python_sdk
    run_docker_test ./sdk/examples/intkey_python/tests/test_tp_intkey_python.yaml
    copy_coverage .coverage.test_tp_intkey_python
    run_docker_test ./sdk/examples/xo_python/tests/test_tp_xo_python.yaml
    copy_coverage .coverage.test_tp_xo_python
    run_docker_test test_intkey_smoke_python
    copy_coverage .coverage.test_intkey_smoke_python
    run_docker_test test_workload
    copy_coverage .coverage.workload
    run_docker_test test_xo_smoke_python
    copy_coverage .coverage.test_xo_smoke_python
    run_docker_test test_two_families
    copy_coverage .coverage.two_families
}

test_rust_sdk() {
    run_docker_test ./sdk/rust/unit_rust_sdk.yaml
<<<<<<< HEAD
    run_docker_test ./perf/sawtooth_workload/unit_perf_workload.yaml
=======
>>>>>>> 8cfd541d
}

test_seth() {
  run_docker_test ./families/seth/tests/unit_seth.yaml
  run_docker_test seth_intkey_test
  run_docker_test seth_perm_test
}

test_integration() {
    run_docker_test test_xo_smoke_all
    copy_coverage .coverage.test_xo_smoke_all
    run_docker_test test_poet_smoke
    copy_coverage .coverage.test_poet_smoke
    run_docker_test test_dynamic_network --timeout 600
    copy_coverage .coverage.test_dynamic_network
    run_docker_test test_basic_auth_proxy
    copy_coverage .coverage.test_basic_auth_proxy
}

test_deployment() {
    run_docker_test test_systemd_services
}

copy_coverage() {
    mv -f .coverage $PROJECT_DIR/coverage/$1
}

main<|MERGE_RESOLUTION|>--- conflicted
+++ resolved
@@ -336,10 +336,7 @@
 
 test_rust_sdk() {
     run_docker_test ./sdk/rust/unit_rust_sdk.yaml
-<<<<<<< HEAD
     run_docker_test ./perf/sawtooth_workload/unit_perf_workload.yaml
-=======
->>>>>>> 8cfd541d
 }
 
 test_seth() {
